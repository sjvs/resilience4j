// Allows centralized definition of the version of artifacts to
// use.  In that respect it serves a role similar to <dependencyManagement> in Maven
ext {
    vavrVersion = '0.9.1'
    rxJavaVersion = '2.1.3'
    reactorVersion = '3.0.7.RELEASE'
    junitVersion = '4.12'
    slf4jVersion = '1.7.24'
    assertjVersion = '3.6.2'
    logbackVersion = '0.9.26'
    mockitoVersion = '1.10.19'
    powermockVersion = '1.6.6'
    jcacheVersion = '1.0.0'
    awaitilityVersion = '1.7.0'
    metricsVersion = '3.1.2'
    vertxVersion = '3.4.1'
    springBootVersion = '1.4.3.RELEASE'
    ratpackVersion = '1.4.6'
    spockVersion = '1.1-groovy-2.4-rc-4'
    retrofitVersion = '2.3.0'
<<<<<<< HEAD
    feignVersion = '9.5.1'
=======
>>>>>>> d26c8328
    prometheusSimpleClientVersion = '0.0.21'
    reactorVersion = '3.1.3.RELEASE'
    reactiveStreamsVersion = '1.0.2'
    micrometerVersion = '1.0.0'

    libraries = [
            // compile
            vavr:  "io.vavr:vavr:${vavrVersion}",
            slf4j: "org.slf4j:slf4j-api:${slf4jVersion}",
            rxjava2: "io.reactivex.rxjava2:rxjava:${rxJavaVersion}",
            jcache: "javax.cache:cache-api:${jcacheVersion}",
            reactor: "io.projectreactor:reactor-core:${reactorVersion}",

            // testCompile
            junit:           "junit:junit:${junitVersion}",
            assertj: "org.assertj:assertj-core:${assertjVersion}",
            logback: "ch.qos.logback:logback-classic:${logbackVersion}",
            mockito: "org.mockito:mockito-core:${mockitoVersion}",
            powermock: "org.powermock:powermock:${powermockVersion}",
            powermock_api_mockito: "org.powermock:powermock-api-mockito:${powermockVersion}",
            powermock_module_junit4: "org.powermock:powermock-module-junit4:${powermockVersion}",
            awaitility: "com.jayway.awaitility:awaitility:${awaitilityVersion}",
            reactor_test: "io.projectreactor:reactor-test:${reactorVersion}",
            reactive_streams_tck: "org.reactivestreams:reactive-streams-tck:${reactiveStreamsVersion}",

            // Vert.x addon
            vertx: "io.vertx:vertx-core:${vertxVersion}",
            vertx_unit: "io.vertx:vertx-unit:${vertxVersion}",

            // Spring Boot addon
            spring_reactor: "io.projectreactor:reactor-core:${reactorVersion}",
            spring_boot_aop: "org.springframework.boot:spring-boot-starter-aop:${springBootVersion}",
            spring_boot_actuator: "org.springframework.boot:spring-boot-starter-actuator:${springBootVersion}",
            spring_boot_web: "org.springframework.boot:spring-boot-starter-web:${springBootVersion}",
            spring_boot_test:  "org.springframework.boot:spring-boot-starter-test:${springBootVersion}",

            // ratpack addon
            ratpack: "io.ratpack:ratpack-guice:${ratpackVersion}",
            ratpack_metrics: "io.ratpack:ratpack-dropwizard-metrics:${ratpackVersion}",
            ratpack_test: "io.ratpack:ratpack-groovy-test:${ratpackVersion}",
            spock: "org.spockframework:spock-core:${spockVersion}",

            // Retrofit addon
            retrofit: "com.squareup.retrofit2:retrofit:${retrofitVersion}",
            retrofit_test: "com.squareup.retrofit2:converter-scalars:${retrofitVersion}",
            retrofit_wiremock: "com.github.tomakehurst:wiremock:1.58",
            
            // Feign addon
            feign: "io.github.openfeign:feign-core:${feignVersion}",
            feign_wiremock: "com.github.tomakehurst:wiremock:1.58",
            
            // Metrics addon
            metrics: "io.dropwizard.metrics:metrics-core:${metricsVersion}",

            // Micrometers addon
            micrometer: "io.micrometer:micrometer-core:${micrometerVersion}",

            // CircuitBreaker documentation
            metrics_healthcheck: "io.dropwizard.metrics:metrics-healthchecks:${metricsVersion}",

            // Prometheus addon
            prometheus_simpleclient: "io.prometheus:simpleclient_common:${prometheusSimpleClientVersion}",
            prometheus_spring_boot: "io.prometheus:simpleclient_spring_boot:${prometheusSimpleClientVersion}"
    ]
}<|MERGE_RESOLUTION|>--- conflicted
+++ resolved
@@ -18,10 +18,7 @@
     ratpackVersion = '1.4.6'
     spockVersion = '1.1-groovy-2.4-rc-4'
     retrofitVersion = '2.3.0'
-<<<<<<< HEAD
     feignVersion = '9.5.1'
-=======
->>>>>>> d26c8328
     prometheusSimpleClientVersion = '0.0.21'
     reactorVersion = '3.1.3.RELEASE'
     reactiveStreamsVersion = '1.0.2'
